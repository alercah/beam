--- conflicted
+++ resolved
@@ -25,10 +25,7 @@
 import org.apache.beam.sdk.options.Description;
 import org.apache.beam.sdk.options.PipelineOptions;
 import org.apache.beam.sdk.options.StreamingOptions;
-<<<<<<< HEAD
-=======
 import org.apache.flink.runtime.state.AbstractStateBackend;
->>>>>>> f2fe1ae4
 
 /**
  * Options which can be used to configure a Flink PipelineRunner.
@@ -86,8 +83,6 @@
   Long getExecutionRetryDelay();
   void setExecutionRetryDelay(Long delay);
 
-<<<<<<< HEAD
-=======
   /**
    * Sets a state backend to store Beam's state during computation.
    * Note: Only applicable when executing in streaming mode.
@@ -98,5 +93,4 @@
   void setStateBackend(AbstractStateBackend stateBackend);
   AbstractStateBackend getStateBackend();
 
->>>>>>> f2fe1ae4
 }