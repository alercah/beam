/*
 * Licensed to the Apache Software Foundation (ASF) under one
 * or more contributor license agreements.  See the NOTICE file
 * distributed with this work for additional information
 * regarding copyright ownership.  The ASF licenses this file
 * to you under the Apache License, Version 2.0 (the
 * "License"); you may not use this file except in compliance
 * with the License.  You may obtain a copy of the License at
 *
 *     http://www.apache.org/licenses/LICENSE-2.0
 *
 * Unless required by applicable law or agreed to in writing, software
 * distributed under the License is distributed on an "AS IS" BASIS,
 * WITHOUT WARRANTIES OR CONDITIONS OF ANY KIND, either express or implied.
 * See the License for the specific language governing permissions and
 * limitations under the License.
 */
package org.apache.beam.runners.flink.translation.wrappers.streaming.stableinput;

import java.util.ArrayList;
import java.util.Collections;
import java.util.Comparator;
import java.util.Iterator;
import java.util.List;
import java.util.UUID;
import javax.annotation.Nullable;
import org.apache.beam.runners.core.DoFnRunner;
import org.apache.beam.runners.flink.translation.types.CoderTypeSerializer;
import org.apache.beam.sdk.state.TimeDomain;
import org.apache.beam.sdk.transforms.DoFn;
import org.apache.beam.sdk.transforms.windowing.BoundedWindow;
import org.apache.beam.sdk.util.WindowedValue;
import org.apache.flink.api.common.state.ListState;
import org.apache.flink.api.common.state.ListStateDescriptor;
import org.apache.flink.runtime.state.KeyedStateBackend;
import org.apache.flink.runtime.state.OperatorStateBackend;
import org.joda.time.Instant;

/**
 * A {@link DoFnRunner} which buffers data for supporting {@link
 * org.apache.beam.sdk.transforms.DoFn.RequiresStableInput}.
 *
 * <p>When a DoFn is annotated with @RequiresStableInput we are only allowed to process elements
 * after a checkpoint has completed. This ensures that the input is stable and we produce idempotent
 * results on failures.
 */
public class BufferingDoFnRunner<InputT, OutputT> implements DoFnRunner<InputT, OutputT> {

  public static <InputT, OutputT> BufferingDoFnRunner<InputT, OutputT> create(
      DoFnRunner<InputT, OutputT> doFnRunner,
      String stateName,
      org.apache.beam.sdk.coders.Coder windowedInputCoder,
      org.apache.beam.sdk.coders.Coder windowCoder,
      OperatorStateBackend operatorStateBackend,
      @Nullable KeyedStateBackend<Object> keyedStateBackend)
      throws Exception {
    return new BufferingDoFnRunner<>(
        doFnRunner,
        stateName,
        windowedInputCoder,
        windowCoder,
        operatorStateBackend,
        keyedStateBackend);
  }

  /** The underlying DoFnRunner that any buffered data will be handed over to eventually. */
  private final DoFnRunner<InputT, OutputT> underlying;
  /** A union list state which contains all to-be-acknowledged snapshot ids. */
  private final ListState<CheckpointElement> notYetAcknowledgedSnapshots;
  /** A factory for constructing new BufferingElementsHandler scoped by an internal id. */
  private final BufferingElementsHandlerFactory bufferingElementsHandlerFactory;

  /** The current active state id which is later linked to a checkpoint id. */
  private String currentStateId;
  /** The current handler used for buffering. */
  private BufferingElementsHandler currentBufferingElementsHandler;

  private BufferingDoFnRunner(
      DoFnRunner<InputT, OutputT> underlying,
      String stateName,
      org.apache.beam.sdk.coders.Coder inputCoder,
      org.apache.beam.sdk.coders.Coder windowCoder,
      OperatorStateBackend operatorStateBackend,
      @Nullable KeyedStateBackend keyedStateBackend)
      throws Exception {

    this.underlying = underlying;
    this.notYetAcknowledgedSnapshots =
        operatorStateBackend.getUnionListState(
            new ListStateDescriptor<>("notYetAcknowledgedSnapshots", CheckpointElement.class));
    this.bufferingElementsHandlerFactory =
        (stateId) -> {
          ListStateDescriptor<BufferedElement> stateDescriptor =
              new ListStateDescriptor<>(
                  stateName + stateId,
                  new CoderTypeSerializer<>(new BufferedElements.Coder(inputCoder, windowCoder)));
          if (keyedStateBackend != null) {
            return KeyedBufferingElementsHandler.create(keyedStateBackend, stateDescriptor);
          } else {
            return NonKeyedBufferingElementsHandler.create(
                operatorStateBackend.getListState(stateDescriptor));
          }
        };
    this.currentStateId = generateNewId();
    this.currentBufferingElementsHandler = bufferingElementsHandlerFactory.get(currentStateId);
  }

  @Override
  public void startBundle() {
    // Do not start a bundle, start it later when emitting elements
  }

  @Override
  public void processElement(WindowedValue<InputT> elem) {
    currentBufferingElementsHandler.buffer(new BufferedElements.Element(elem));
  }

  @Override
  public void onTimer(
      String timerId,
<<<<<<< HEAD
=======
      String timerFamilyId,
>>>>>>> 4fc924a8
      BoundedWindow window,
      Instant timestamp,
      Instant outputTimestamp,
      TimeDomain timeDomain) {
    currentBufferingElementsHandler.buffer(
<<<<<<< HEAD
        new BufferedElements.Timer(timerId, window, timestamp, outputTimestamp, timeDomain));
=======
        new BufferedElements.Timer(
            timerId, timerFamilyId, window, timestamp, outputTimestamp, timeDomain));
>>>>>>> 4fc924a8
  }

  @Override
  public void finishBundle() {
    // Do not finish a bundle, finish it later when emitting elements
  }

  @Override
  public DoFn<InputT, OutputT> getFn() {
    return underlying.getFn();
  }

  /** Should be called when a checkpoint is created. */
  public void checkpoint(long checkpointId) throws Exception {
    // We are about to get checkpointed. The elements buffered thus far
    // have to be added to the global CheckpointElement state which will
    // be used to emit elements later when this checkpoint is acknowledged.
    addToBeAcknowledgedCheckpoint(checkpointId, currentStateId);
    currentStateId = generateNewId();
    currentBufferingElementsHandler = bufferingElementsHandlerFactory.get(currentStateId);
  }

  /** Should be called when a checkpoint is completed. */
  public void checkpointCompleted(long checkpointId) throws Exception {
    List<CheckpointElement> toAck = removeToBeAcknowledgedCheckpoints(checkpointId);
    for (CheckpointElement toBeAcked : toAck) {
      BufferingElementsHandler bufferingElementsHandler =
          bufferingElementsHandlerFactory.get(toBeAcked.internalId);
      Iterator<BufferedElement> iterator = bufferingElementsHandler.getElements().iterator();
      boolean hasElements = iterator.hasNext();
      if (hasElements) {
        underlying.startBundle();
      }
      while (iterator.hasNext()) {
        BufferedElement bufferedElement = iterator.next();
        bufferedElement.processWith(underlying);
      }
      if (hasElements) {
        underlying.finishBundle();
      }
      bufferingElementsHandler.clear();
    }
  }

  private void addToBeAcknowledgedCheckpoint(long checkpointId, String internalId)
      throws Exception {
    notYetAcknowledgedSnapshots.addAll(
        Collections.singletonList(new CheckpointElement(internalId, checkpointId)));
  }

  private List<CheckpointElement> removeToBeAcknowledgedCheckpoints(long checkpointId)
      throws Exception {
    List<CheckpointElement> toBeAcknowledged = new ArrayList<>();
    List<CheckpointElement> checkpoints = new ArrayList<>();
    for (CheckpointElement element : notYetAcknowledgedSnapshots.get()) {
      if (element.checkpointId <= checkpointId) {
        toBeAcknowledged.add(element);
      } else {
        checkpoints.add(element);
      }
    }
    notYetAcknowledgedSnapshots.update(checkpoints);
    // Sort by checkpoint id to preserve order
    toBeAcknowledged.sort(Comparator.comparingLong(o -> o.checkpointId));
    return toBeAcknowledged;
  }

  private static String generateNewId() {
    return UUID.randomUUID().toString();
  }

  /** Constructs a new instance of BufferingElementsHandler with a provided state namespace. */
  private interface BufferingElementsHandlerFactory {
    BufferingElementsHandler get(String stateId) throws Exception;
  }

  private static class CheckpointElement {

    final String internalId;
    final long checkpointId;

    CheckpointElement(String internalId, long checkpointId) {
      this.internalId = internalId;
      this.checkpointId = checkpointId;
    }
  }
}<|MERGE_RESOLUTION|>--- conflicted
+++ resolved
@@ -118,21 +118,14 @@
   @Override
   public void onTimer(
       String timerId,
-<<<<<<< HEAD
-=======
       String timerFamilyId,
->>>>>>> 4fc924a8
       BoundedWindow window,
       Instant timestamp,
       Instant outputTimestamp,
       TimeDomain timeDomain) {
     currentBufferingElementsHandler.buffer(
-<<<<<<< HEAD
-        new BufferedElements.Timer(timerId, window, timestamp, outputTimestamp, timeDomain));
-=======
         new BufferedElements.Timer(
             timerId, timerFamilyId, window, timestamp, outputTimestamp, timeDomain));
->>>>>>> 4fc924a8
   }
 
   @Override
